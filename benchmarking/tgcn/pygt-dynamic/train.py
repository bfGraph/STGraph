import argparse, time
import numpy as np
import networkx as nx
from seastar.dataset.wikimaths import WikiMaths
import torch
import torch.nn as nn
import torch.nn.functional as F
import json
import urllib
from tqdm import tqdm
from tgcn import PyGT_TGCN
import snoop
import os
import nvidia_smi
import psutil

from rich import inspect
from rich.pretty import pprint

# from rich.traceback import install
# install(show_locals=True)

from seastar.dataset.SoorahBase import SoorahBase
<<<<<<< HEAD
from seastar.dataset.EnglandCOVID import EnglandCOVID
=======
# from seastar.dataset.EnglandCOVID import EnglandCOVID
>>>>>>> 5e367105


# GPU | CPU
def get_default_device():
    
    if torch.cuda.is_available():
        return torch.device('cuda:0')
    else:
        return torch.device('cpu')

def to_default_device(data):
    
    if isinstance(data,(list,tuple)):
        return [to_default_device(x,get_default_device()) for x in data]
    
    return data.to(get_default_device(),non_blocking = True)

def main(args):

    if torch.cuda.is_available():
        print("🎉 CUDA is available")
        
    else:
        print("😔 CUDA is not available")
    
    nvidia_smi.nvmlInit()
    handle = nvidia_smi.nvmlDeviceGetHandleByIndex(0)
    
    initial_used_gpu_mem = nvidia_smi.nvmlDeviceGetMemoryInfo(handle).used
    initial_used_cpu_mem = (psutil.virtual_memory()[3])
    
    
    eng_covid = SoorahBase(args.dataset,verbose=True)
    # eng_covid = EnglandCOVID(verbose=True)
    
    print("Loaded dataset into the train.py pygt")
    
    edge_list = eng_covid.get_edges()
    edge_weight_list = eng_covid.get_edge_weights()
    all_features = eng_covid.get_all_features()
    all_targets = eng_covid.get_all_targets()
    
    all_features = to_default_device(torch.FloatTensor(np.array(all_features)))
    all_targets = to_default_device(torch.FloatTensor(np.array(all_targets)))
    
    # Hyperparameters
    train_test_split = 0.8
    
    # train_test_split for graph (Graph)
    train_edges_lst = edge_list[:int(len(edge_list) * train_test_split)]
    test_edges_lst = edge_list[int(len(edge_list) * train_test_split):]
    
    train_edge_weights_lst = edge_weight_list[:int(len(edge_weight_list) * train_test_split)]
    test_edge_weights_lst = edge_weight_list[int(len(edge_weight_list) * train_test_split):]

    # train_test_split for features
    train_features = all_features[:int(len(all_features) * train_test_split)]
    train_targets = all_targets[:int(len(all_targets) * train_test_split)]
    
    test_features = all_features[int(len(all_features) * train_test_split):]
    test_targets = all_targets[int(len(all_targets) * train_test_split):]

    model = to_default_device(PyGT_TGCN(8))

    # use optimizer
    optimizer = torch.optim.Adam(model.parameters(), lr=args.lr)

    # metrics
    dur = []
    cuda = True
    
    edge_weight_lst = [to_default_device(torch.FloatTensor(edge_weight)) for edge_weight in train_edge_weights_lst]
    train_edges_lst = [to_default_device(torch.from_numpy(np.array(edge_index))) for edge_index in train_edges_lst]
    # train_edges_lst = [to_default_device(torch.from_numpy(np.array(edge_index).T)) for edge_index in train_edges_lst]

    # G = GPMAGraph(train_edges_lst)
    # G = PCSRGraph(train_edges_lst)
    # G = NaiveGraph(train_edges_lst)

    # train
    print("Training...\n")
    for epoch in range(args.num_epochs):
        model.train()
        if cuda:
            torch.cuda.synchronize()
        t0 = time.time()

        cost = 0
        hidden_state = None
        optimizer.zero_grad()
        
        gpu_mem_arr = []
        cpu_mem_arr = []

        # dyn_graph_index is dynamic graph index
        for index in range(0,len(train_features)): 
            
            # t1 = time.time()
            
            edge_weight = edge_weight_lst[index]
            train_edges = train_edges_lst[index]

            # forward propagation
            y_hat, hidden_state = model(train_features[index], train_edges, edge_weight, hidden_state)
            cost = cost + torch.mean((y_hat-train_targets[index])**2)
            
            used_gpu_mem = nvidia_smi.nvmlDeviceGetMemoryInfo(handle).used - initial_used_gpu_mem
            gpu_mem_arr.append(used_gpu_mem)
            used_cpu_mem = (psutil.virtual_memory()[3]) - initial_used_cpu_mem
            cpu_mem_arr.append(used_cpu_mem)
            
            # run_time_this_timestamp = time.time() - t1
            # print(f"⌛⌛⌛ Takes a total of {run_time_this_timestamp}")
            
            # if index == 1:
            #     quit()
            
    
        cost = cost / (index+1)
        
        cost.backward()
        optimizer.step()

        if cuda:
            torch.cuda.synchronize()

        run_time_this_epoch = time.time() - t0

        if epoch >= 3:
            dur.append(run_time_this_epoch)

        print('Epoch {:03d} | Time(s) {:.4f} | MSE {:.2f} | Used GPU Memory (Max) {:.3f} mb | Used GPU Memory (Avg) {:.3f} mb | Used CPU Memory (Max) {:.3f} mb | Used CPU Memory (Avg) {:.3f} mb'.format(
            epoch, run_time_this_epoch, cost, (max(gpu_mem_arr) * 1.0 / (1024**2)), ((sum(gpu_mem_arr) * 1.0) / ((1024**2) * len(gpu_mem_arr))), (max(cpu_mem_arr) * 1.0 / (1024**2)), ((sum(cpu_mem_arr) * 1.0) / ((1024**2) * len(cpu_mem_arr)))
        ))


    print('Average Time taken: {:6f}'.format(np.mean(dur)))


if __name__ == '__main__':
    parser = argparse.ArgumentParser(description='GCN')

    # COMMENT IF SNOOP IS TO BE ENABLED
    snoop.install(enabled=False)


    parser.add_argument("--lr", type=float, default=1e-2,
            help="learning rate")
    parser.add_argument("--num_epochs", type=int, default=1,
            help="number of training epochs")
    parser.add_argument("--dataset", type=str, default="soorah_base",
            help="Name of the Soorah Dataset", metavar="dataset")
    args = parser.parse_args()
    print(args)

    main(args)<|MERGE_RESOLUTION|>--- conflicted
+++ resolved
@@ -21,11 +21,7 @@
 # install(show_locals=True)
 
 from seastar.dataset.SoorahBase import SoorahBase
-<<<<<<< HEAD
 from seastar.dataset.EnglandCOVID import EnglandCOVID
-=======
-# from seastar.dataset.EnglandCOVID import EnglandCOVID
->>>>>>> 5e367105
 
 
 # GPU | CPU
